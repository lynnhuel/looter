""" Looter, a python package aiming at avoiding unnecessary repetition in
making common crawlers.
Author: alphardex  QQ:2582347430
If any suggestion, please contact me. Thank you for cooperation!

Usage:
  looter genspider <name> <tmpl>
  looter shell [<url>]
  looter (-h | --help | --version)

Options:
  -h --help        Show this screen.
  --version        Show version.
"""
import os
import re
import code
import time
import pymysql
import requests
import functools
import webbrowser
import configparser
from lxml import etree
from docopt import docopt
from urllib.parse import unquote


VERSION = 'v1.38'
allvars = {**locals(), **globals()}
banner = f"""
[{url[7:]}] crawled.
Available objects:
    url          The url of the site you crawled.
    res          The response of the site.
    tree         The source tree, can be parsed by xpath and cssselect.

Available functions:
    fetch        Get the element tree of an HTML page.
    view         View the page in your browser. (test rendering)
    save_imgs    Download images from links.
    alexa_rank   Get the reach and popularity of a site in alexa.

For more info, plz refer to tutorial:
    [cssselect]: http://www.runoob.com/cssref/css-selectors.html
    [xpath]: http://www.runoob.com/xpath/xpath-syntax.html
"""

try:
    cf = configparser.ConfigParser()
    cf.read("db_config.conf")
    host = cf.get("db", "host")
    port = cf.getint("db", "port")
    user = cf.get("db", "user")
    passwd = cf.get("db", "passwd")
    charset = cf.get("db", "charset")
    dbname = cf.get("db", "dbname")
except Exception as e:
    pass


def perf(f):
    """
    A decorator to measure the performance of a specific function.
    """
    @functools.wraps(f)
    def wr(*args, **kwargs):
        start = time.time()
        r = f(*args, **kwargs)
        end = time.time()
        print(f'Time elapsed: {end - start}')
        return r
    return wr


def send_request(url, **kwargs):
    """
    Send an HTTP request to a url.

    params:
        timeout: 60
    """
    headers = {'User-Agent': 'Mozilla/5.0 (Windows NT 5.1) AppleWebKit/537.36 (KHTML, like Gecko) Chrome/35.0.3319.102 Safari/537.36'}
    timeout = kwargs.get('timeout', 60)
    res = requests.get(url, headers=headers, timeout=timeout)
    res.raise_for_status()
    return res


def fetch(url, **kwargs):
    """
    Get the element tree of an HTML page, use cssselect or xpath to parse it.
    You needn't specify the attribute (like 'href') of the target, just tag is OK. 
    Please refer to the tutorial of this module, and selector tutorial below:
        cssselect: http://www.runoob.com/cssref/css-selectors.html
        xpath: http://www.runoob.com/xpath/xpath-syntax.html
 
    params:
        encoding: res.encoding
        type: text
    """
    res = send_request(url)
    encoding = kwargs.get('encoding', res.encoding)
    res.encoding = encoding
    type_ = kwargs.get('type', 'text')
    html = res.text if type_ == 'text' else res.content
    tree = etree.HTML(html)
    return tree


def view(url, **kwargs):
    """
    View the page whether rendered properly. (Usually for testing purpose)
<<<<<<< HEAD
=======

>>>>>>> 7c91b16a
    params:
        encoding: utf-8
        name: test
    """
    encoding = kwargs.get('encoding', 'utf-8')
    name = kwargs.get('name', 'test')
    with open(name, 'w', encoding=encoding) as f:
        f.write(send_request(url).text)
<<<<<<< HEAD
    webbrowser.open(name, new=1)
=======
    webbrowser.open(name, new=1）
>>>>>>> 7c91b16a


def rectify(name):
    """
    Get rid of illegal symbols of a file name.
    """
    if any(symbol in name for symbol in ['?', '<', '>', '|', '*', '"', ":"]):
        name = ''.join([c for c in name if c not in ['?', '<', '>', '|', '*', '"', ":"]])
    return unquote(name)


@perf
def save_img(url, **kwargs):
    """
    Download image and save it to local disk.

    params:
        max_length: 66
    """
    if hasattr(url, 'tag') and url.tag == 'a':
        url = url.get('href')
    elif hasattr(url, 'tag') and url.tag == 'img':
        url = url.get('src')
    name = rectify(url.split('/')[-1])
    ext = name.split('.')[-1]
    max_length = kwargs.get('max_length', 160)
    name = f"{name[:max_length]}.{ext}"
    name = name[:-4] if name.endswith(f'.{ext}.{ext}') else name
    with open(name, 'wb') as f:
        url = url if url.startswith('http') else f'http:{url}'
        f.write(requests.get(url, stream=True).content)
        print(f'Saved {name}')


def save_imgs(urls):
    """
    Download images from links.
    """
    return [save_img(url) for url in urls]


def link_mysql(fun):
    """
    A decorator to connect to MySQL, it will return a cursor.
    But first you need to create a file named 'db_config.conf',
    and this file should be like this:
    [db]
    host = 127.0.0.1
    port = 3306
    user = root
    passwd = ...
    dbname = ...
    charset = ...
    """
    def wr(*args, **kwargs):
        with pymysql.connect(host=host, port=3306, user=user, passwd=passwd, db=dbname, charset=charset) as cur:
            fun(cur, *args, **kwargs)
    return wr


def alexa_rank(url):
    """
    Get the reach and popularity of a site in alexa.
    It will return a tuple:
    (url, reach_rank, popularity_rank)
    """
    alexa = f'http://data.alexa.com/data?cli=10&dat=snbamz&url={url}'
    page = send_request(alexa).text
    reach_rank = re.findall('REACH[^\d]*(\d+)', page)
    popularity_rank = re.findall('POPULARITY[^\d]*(\d+)', page)
    if reach_rank and popularity_rank:
        print(f'[{url}] REACH: {reach_rank[0]} POPULARITY: {popularity_rank[0]}')
        return url, reach_rank[0], popularity_rank[0]
    else:
        print(f'[{url}] Get rank failed.')
        return


def cli():
    """
    Commandline for looter!
    """
    argv = docopt(__doc__, version=VERSION)

    if argv['genspider']:
        template = argv['<tmpl>']
        name = argv['<name>']
        if template not in ['data', 'image', 'dynamic']:
            exit('Plz provide a template (data, image or dynamic)')
        package_path = os.path.dirname(__file__)
        with open(f'{package_path}\\templates\\{template}.tmpl', 'r') as i, open(f'{name}.py', 'w') as o:
            o.write(i.read())

    if argv['shell']:
        if not argv['<url>']:
            url = input('Which site do u want to crawl?\nurl: ')
        else:
            url = argv['<url>']
        url = 'http://' + url if not url.startswith('http://') else url
        res = send_request(url)
        tree = etree.HTML(res.text)
        code.interact(local=allvars, banner=banner)


if __name__ == '__main__':
    cli()<|MERGE_RESOLUTION|>--- conflicted
+++ resolved
@@ -111,10 +111,6 @@
 def view(url, **kwargs):
     """
     View the page whether rendered properly. (Usually for testing purpose)
-<<<<<<< HEAD
-=======
-
->>>>>>> 7c91b16a
     params:
         encoding: utf-8
         name: test
@@ -123,11 +119,7 @@
     name = kwargs.get('name', 'test')
     with open(name, 'w', encoding=encoding) as f:
         f.write(send_request(url).text)
-<<<<<<< HEAD
     webbrowser.open(name, new=1)
-=======
-    webbrowser.open(name, new=1）
->>>>>>> 7c91b16a
 
 
 def rectify(name):
